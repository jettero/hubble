--- conflicted
+++ resolved
@@ -146,11 +146,7 @@
 
        get_splunk_options(sourcetype_nebula='blah', _nick={'sourcetype_nebula': 'sourcetype'})
        [ { ... 'sourcetype': 'hubble_osquery' ... } ]
-<<<<<<< HEAD
-    '''
-=======
     """
->>>>>>> 6eca3ede
     if not spaces:
         spaces = ['hubblestack:returner:splunk']
 
