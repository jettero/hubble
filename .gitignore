scripts/temp/
hubble.tar.gz
hubble.spec

# Byte-compiled / optimized / DLL files
__pycache__/
*.py[cod]
*$py.class

# C extensions
*.so

# Distribution / packaging
.Python
env/
build/
develop-eggs/
dist/
downloads/
eggs/
.eggs/
lib/
lib64/
parts/
sdist/
var/
*.egg-info/
.installed.cfg
*.egg

# PyInstaller
#  Usually these files are written by a python script from a template
#  before PyInstaller builds the exe, so as to inject date/other infos into it.
*.manifest

# Installer logs
pip-log.txt
pip-delete-this-directory.txt
pytest-output.txt

# Unit test / coverage reports
htmlcov/
coverage/
.tox/
.coverage
.coverage.*
.cache
nosetests.xml
coverage.xml
*,cover
.hypothesis/

# Translations
*.mo
*.pot

# Django stuff:
*.log
local_settings.py

# Flask stuff:
instance/
.webassets-cache

# Scrapy stuff:
.scrapy

# Sphinx documentation
docs/_build/

# PyBuilder
target/

# IPython Notebook
.ipynb_checkpoints

# pyenv
.python-version

# celery beat schedule file
celerybeat-schedule

# dotenv
.env

# Spyder project settings
.spyderproject

# Rope project settings
.ropeproject

# Visual Studio Code settings
.vscode
doc/_build

<<<<<<< HEAD
# misc setup.py output
setup.txt

# jenkins noise
*output*.txt
*manifest*.txt
setup.txt
pip.cache
vlib/
venv/
ENV/
pylint-*.txt
pytest-*.txt
bandit-*.txt

# things that populate during tests
tests/unittests/*cache*
tests/unittests/*log*
tests/unittests/output
relevant-files.txt

# PyCharm project
.idea/
=======
# PyCharm settings
.idea/
doc/_build
>>>>>>> 3369497e
<|MERGE_RESOLUTION|>--- conflicted
+++ resolved
@@ -91,9 +91,11 @@
 
 # Visual Studio Code settings
 .vscode
+
+# PyCharm settings
+.idea/
 doc/_build
 
-<<<<<<< HEAD
 # misc setup.py output
 setup.txt
 
@@ -116,9 +118,4 @@
 relevant-files.txt
 
 # PyCharm project
-.idea/
-=======
-# PyCharm settings
-.idea/
-doc/_build
->>>>>>> 3369497e
+.idea/